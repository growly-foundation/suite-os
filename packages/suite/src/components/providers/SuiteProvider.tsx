import { ThemeName } from '@/types/theme';
import { OnchainKitProvider } from '@coinbase/onchainkit';
import React, { useEffect, useState } from 'react';

import { useSuiteSession } from '../../hooks/use-session';
import { TooltipProvider } from '../ui/tooltip';
import { SuiteConfig, SuiteGlobalContext } from './SuiteProvider.types';
import { ThemeProvider } from './ThemeProvider';
import { WalletConnectProvider } from './WalletConnectProvider';
import { WorkflowExecutionObserver } from './WorkflowExecutionObserver';

const defaultConfig: SuiteConfig = {
  display: 'fullView',
  themeMode: ThemeName.Light,
  theme: {}, // Theme overrides will be handled by ThemeProvider
  brandName: 'Suite',
};

export const SuiteContext = React.createContext<
  SuiteGlobalContext & {
    appState: {
      walletAddress: `0x${string}` | undefined;
      setWalletAddress: (address: `0x${string}` | undefined) => void;
      setConfig: (config: SuiteConfig) => void;
    };
  }
>({
  agentId: '',
  organizationApiKey: '',
  session: undefined,
  config: defaultConfig,
  appState: {
    setConfig: (_config: SuiteConfig) => {},
    walletAddress: undefined,
    setWalletAddress: (_address: `0x${string}` | undefined) => {},
  },
});

export const SuiteProvider: React.FC<{
  children: React.ReactNode;
  context: SuiteGlobalContext;
}> = ({ children, context }) => {
  const [baseComponent, setBaseComponent] = useState<React.ReactNode>(<>{children}</>);
  const [isInitialized, setIsInitialized] = useState(false);
  const { createUserFromAddressIfNotExist, fetchOrganizationAgentById } = useSuiteSession();
  const [config, setConfig] = useState<SuiteConfig>(context.config ?? defaultConfig);
  const [walletAddress, setWalletAddress] = useState<`0x${string}` | undefined>(
    context.session?.walletAddress
  );

  useEffect(() => {
    setWalletAddress(context.session?.walletAddress);
  }, [context.session?.walletAddress]);

  useEffect(() => {
    const init = async () => {
      console.log('Growly Suite: Initializing...');
      setIsInitialized(false);
      try {
        if (!context.agentId || !context.organizationApiKey) {
          throw new Error('Agent ID and Organization API Key are required');
        }
<<<<<<< HEAD
        const organization = await fetchOrganizationAgentById(
          context.agentId,
          context.organizationApiKey
        );
        if (walletAddress && organization) {
          await createUserFromAddressIfNotExist(walletAddress, organization.id);
=======
        const agent = await fetchOrganizationAgentById(context.agentId, context.organizationApiKey);
        if (walletAddress && agent) {
          await createUserFromAddressIfNotExist(walletAddress, agent.id);
>>>>>>> e9ce2300
        }
      } catch (error) {
        console.error(`Growly Suite Error: ${error}`);
      }
      setIsInitialized(true);
    };
    init();
  }, [context, walletAddress]);

  useEffect(() => {
    let baseComponent = children;
    if (!walletAddress && !context.session?.connect) {
      console.log('Growly Suite: Wallet is not connected');
    }
    if (context.session?.walletConnect?.projectId) {
      console.log('Growly Suite: Enabling WalletConnect');
      // If wallet is not connected and there is not method to connect, we will use WalletConnectProvider.
      baseComponent = <WalletConnectProvider>{baseComponent}</WalletConnectProvider>;
    }

    if (context.integration?.onchainKit?.enabled) {
      console.log('Growly Suite: Enabling onchainKit');
      /// No need to enable the onchainKit feature if application already uses onchainKit.
      /// Requires `import '@coinbase/onchainkit/styles.css';`.
      baseComponent = (
        <OnchainKitProvider {...context.integration.onchainKit} address={walletAddress}>
          {baseComponent}
        </OnchainKitProvider>
      );
    }
    setBaseComponent(baseComponent);
  }, [isInitialized, context, walletAddress, children]);

  return (
    <SuiteContext.Provider
      value={{
        ...context,
        config,
        appState: {
          setConfig,
          walletAddress,
          setWalletAddress,
        },
      }}>
      <ThemeProvider
        defaultTheme={config.themeMode || ThemeName.Light}
        themeOverrides={config.theme}>
        <WorkflowExecutionObserver>
          <TooltipProvider>{baseComponent}</TooltipProvider>
        </WorkflowExecutionObserver>
      </ThemeProvider>
    </SuiteContext.Provider>
  );
};<|MERGE_RESOLUTION|>--- conflicted
+++ resolved
@@ -13,7 +13,7 @@
   display: 'fullView',
   themeMode: ThemeName.Light,
   theme: {}, // Theme overrides will be handled by ThemeProvider
-  brandName: 'Suite',
+  brandName: 'Cream',
 };
 
 export const SuiteContext = React.createContext<
@@ -60,18 +60,9 @@
         if (!context.agentId || !context.organizationApiKey) {
           throw new Error('Agent ID and Organization API Key are required');
         }
-<<<<<<< HEAD
-        const organization = await fetchOrganizationAgentById(
-          context.agentId,
-          context.organizationApiKey
-        );
-        if (walletAddress && organization) {
-          await createUserFromAddressIfNotExist(walletAddress, organization.id);
-=======
         const agent = await fetchOrganizationAgentById(context.agentId, context.organizationApiKey);
         if (walletAddress && agent) {
           await createUserFromAddressIfNotExist(walletAddress, agent.id);
->>>>>>> e9ce2300
         }
       } catch (error) {
         console.error(`Growly Suite Error: ${error}`);
