import '@coinbase/onchainkit/styles.css';
import '@rainbow-me/rainbowkit/styles.css';

<<<<<<< HEAD
// Comment out the components that are causing build errors
// export * from './components/ChatWidget';
// export * from './components/DemoChatWidget';
// export * from './components/StaticWidget';
export * from './SimpleWidget';
=======
export * from './components/ChatWidget';
export * from './components/DemoChatWidget';
export * from './components/StaticWidget';
export * from './components/GrowlyButton';
>>>>>>> 092452be
export * as Theme from './theme';<|MERGE_RESOLUTION|>--- conflicted
+++ resolved
@@ -1,16 +1,9 @@
 import '@coinbase/onchainkit/styles.css';
 import '@rainbow-me/rainbowkit/styles.css';
 
-<<<<<<< HEAD
-// Comment out the components that are causing build errors
-// export * from './components/ChatWidget';
-// export * from './components/DemoChatWidget';
-// export * from './components/StaticWidget';
 export * from './SimpleWidget';
-=======
 export * from './components/ChatWidget';
 export * from './components/DemoChatWidget';
 export * from './components/StaticWidget';
 export * from './components/GrowlyButton';
->>>>>>> 092452be
 export * as Theme from './theme';