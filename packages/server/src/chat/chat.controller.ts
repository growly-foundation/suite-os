// src/chat/chat.controller.ts
import { Controller, Post, Body } from '@nestjs/common';
import { ChatService } from './chat.service';

@Controller('chat')
export class ChatController {
  constructor(private readonly chatService: ChatService) {}

  @Post()
  async chat(
    @Body('message') message: string,
<<<<<<< HEAD
    @Body('threadId') threadId: string,
    @Body('agentId') agentId?: string,
=======
    @Body('userId') userId: string,
    @Body('agentId') agentId?: string
>>>>>>> 7b06cb4c
  ) {
    const reply = await this.chatService.chat({ message, userId, agentId });
    return { reply };
  }
}<|MERGE_RESOLUTION|>--- conflicted
+++ resolved
@@ -9,13 +9,8 @@
   @Post()
   async chat(
     @Body('message') message: string,
-<<<<<<< HEAD
-    @Body('threadId') threadId: string,
+    @Body('userId') userId: string,
     @Body('agentId') agentId?: string,
-=======
-    @Body('userId') userId: string,
-    @Body('agentId') agentId?: string
->>>>>>> 7b06cb4c
   ) {
     const reply = await this.chatService.chat({ message, userId, agentId });
     return { reply };
