--- conflicted
+++ resolved
@@ -20,31 +20,16 @@
   async chat({ message, userId, agentId = 'test' }: ChatRequest) {
     try {
       // 1. Store the user message
-<<<<<<< HEAD
-      await this.messageService.storeMessage(
-        message,
-        threadId,
-        agentId,
-        'user',
-      );
+      await this.messageService.storeMessage(message, userId, agentId, 'user');
 
       // 2. Load conversation history
       const history = await this.messageService.getConversationHistory(
-        threadId,
+        userId,
         agentId,
       );
 
       this.logger.log(
-        `Loaded ${history.length} messages from conversation history for thread ${threadId}`,
-=======
-      await this.messageService.storeMessage(message, userId, agentId, 'user');
-
-      // 2. Load conversation history
-      const history = await this.messageService.getConversationHistory(userId, agentId);
-
-      this.logger.log(
-        `Loaded ${history.length} messages from conversation history for thread ${userId}`
->>>>>>> 7b06cb4c
+        `Loaded ${history.length} messages from conversation history for thread ${userId}`,
       );
 
       // 3. Process with agent (the agent has its own memory via checkpointer)
@@ -55,16 +40,12 @@
       });
 
       // 4. Store the assistant's response
-<<<<<<< HEAD
       await this.messageService.storeMessage(
         reply,
-        threadId,
+        userId,
         agentId,
         'assistant',
       );
-=======
-      await this.messageService.storeMessage(reply, userId, agentId, 'assistant');
->>>>>>> 7b06cb4c
 
       // Return the response
       return reply;
