--- conflicted
+++ resolved
@@ -19,19 +19,9 @@
     return (await agentPromptTemplate.invoke({ walletAddress })).toString();
   }
 
-<<<<<<< HEAD
-  async chat({
-    message,
-    threadId,
-    agentId,
-  }: AgentChatRequest): Promise<string> {
-    // TODO: Get agent from database
-    console.log('agentId', agentId);
-=======
   async chat({ message, userId, agentId }: AgentChatRequest): Promise<string> {
     // Store the user message in Supabase
     await this.messageService.storeMessage(message, userId, agentId, 'user');
->>>>>>> 7b06cb4c
 
     const provider: ChatProvider =
       (this.configService.get('MODEL_PROVIDER') as ChatProvider) || 'openai';
@@ -40,11 +30,7 @@
 
     const stream = await agent.stream(
       { messages: [{ content: message, role: 'user' }] },
-<<<<<<< HEAD
-      { configurable: { thread_id: threadId } },
-=======
-      { configurable: { thread_id: userId } }
->>>>>>> 7b06cb4c
+      { configurable: { thread_id: userId } },
     );
 
     let agentResponse = '';
@@ -55,12 +41,14 @@
       }
     }
 
-<<<<<<< HEAD
-=======
     // Store the assistant response in Supabase
-    await this.messageService.storeMessage(agentResponse, userId, agentId, 'assistant');
+    await this.messageService.storeMessage(
+      agentResponse,
+      userId,
+      agentId,
+      'assistant',
+    );
 
->>>>>>> 7b06cb4c
     return agentResponse;
   }
 }