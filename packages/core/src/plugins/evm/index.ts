import { formatUnits, getContract } from 'viem';
import { stoi } from '../../utils/index.ts';
import { Abis, Files } from '../../data/index.ts';
import type {
  TAddress,
  TBlockNumber,
  TChainId,
  TChainMetadataListResponse,
  TClient,
  TContractToken,
  TContractTokenMetadata,
<<<<<<< HEAD
  TTokenAddress,
=======
  TMultichain,
>>>>>>> be3a10e6
  TTokenListResponse,
  TTokenSymbol,
} from '../../types/index.d.ts';
import { autoInjectable } from 'tsyringe';
import { Logger } from 'tslog';
import axios from 'axios';

const TOKEN_LIST_URLS = {
  // Multi-EVM (popular tokens only)
  uniswap: 'https://ipfs.io/ipns/tokens.uniswap.org',
  superchain: 'https://static.optimism.io/optimism.tokenlist.json',
};

const CHAIN_LIST_URLS = {
  // Multi-EVM networks
  chainlist: 'https://chainid.network/chains.json',
};

@autoInjectable()
export class EvmChainPlugin {
  logger = new Logger({ name: 'EvmChainPlugin' });

  getChainMetadata = async (chainId: TChainId): Promise<TChainMetadataListResponse | undefined> => {
    const metadata = Files.ChainList.ChainMetadataMap[chainId];
    const res = await axios.get(
      `https://raw.githubusercontent.com/ethereum-lists/chains/refs/heads/master/_data/icons/${metadata.icon}.json`
    );
    const data = res.data as [{ url: string }];
    return {
      ...metadata,
      icon: data[0],
      logoUrl: `https://ipfs.io/${data[0].url?.replace('://', '/')}`,
    };
  };

  getAllChainMetadata = async (): Promise<TMultichain<TChainMetadataListResponse>> => {
    try {
      // Extracting all EVM chain list URLs from the constants
      const evmChainListURLs = Object.values(CHAIN_LIST_URLS);
      // Fetching all chain lists simultaneously
      const promises = evmChainListURLs.map(url => fetch(url));
      // Waiting for all fetch promises to resolve
      const responses = await Promise.all(promises);
      // Extracting JSON data from the responses
      const data: TChainMetadataListResponse[] = await Promise.all(
        responses.map(response => response.json())
      );
      const multichainMetadata: TMultichain<TChainMetadataListResponse> = {};
      const chainMetadataList = data.flat();
      for (const chainMetadata of chainMetadataList) {
        multichainMetadata[chainMetadata.chainId] = chainMetadata;
      }
      return multichainMetadata;
    } catch (error: any) {
      this.logger.error(`Failed to get chain metadata list: ${error.message}`);
      return undefined;
    }
  };
}

@autoInjectable()
export class EvmTokenPlugin {
  logger = new Logger({ name: 'EvmTokenPlugin' });

  getTokenMetadataList = async (chainId: TChainId): Promise<TContractTokenMetadata[]> => {
    try {
      // Extracting all EVM token list URLs from the constants
      const evmTokenListURLs = Object.values(TOKEN_LIST_URLS);
      // Fetching all token lists simultaneously
      const promises = evmTokenListURLs.map(url => fetch(url));
      // Waiting for all fetch promises to resolve
      const responses = await Promise.all(promises);
      // Extracting JSON data from the responses
      const data: TTokenListResponse[] = await Promise.all(
        responses.map(response => response.json())
      );
      // Flattening the tokens arrays from all responses into a single array
      const allTokens = data.flatMap((item: TTokenListResponse) => item.tokens);
      // Filtering tokens by the specified chainId and removing duplicates by address
      const distinctTokens = Array.from(
        new Map(
          allTokens.filter(t => t.chainId === chainId).map(token => [token.address, token])
        ).values()
      );
      return distinctTokens;
    } catch (error: any) {
      this.logger.error(`Failed to get token metadata list: ${error.message}`);
      return [];
    }
  };

  getMultichainTokenMetadataList = async (): Promise<TContractTokenMetadata[]> => {
    try {
      // Extracting all EVM token list URLs from the constants
      const evmTokenListURLs = Object.values(TOKEN_LIST_URLS);
      // Fetching all token lists simultaneously
      const promises = evmTokenListURLs.map(url => fetch(url));
      // Waiting for all fetch promises to resolve
      const responses = await Promise.all(promises);
      // Extracting JSON data from the responses
      const data: TTokenListResponse[] = await Promise.all(
        responses.map(response => response.json())
      );
      // Flattening the tokens arrays from all responses into a single array
      const allTokens = data.flatMap((item: TTokenListResponse) => item.tokens);
      const distinctTokens = Array.from(
        new Map(allTokens.map(token => [token.address, token])).values()
      );
      return distinctTokens;
    } catch (error: any) {
      this.logger.error(`Failed to get token metadata list: ${error.message}`);
      return [];
    }
  };

  async getTokenMetadataBySymbol(
    tokenSymbol: TTokenSymbol
  ): Promise<TContractTokenMetadata | undefined> {
    const tokenMetadatas = await this.getMultichainTokenMetadataList();
    const metadata = tokenMetadatas.find(
      metadata => metadata.symbol.toLowerCase() === tokenSymbol.toLowerCase()
    );
    return metadata;
  }

  async getTokenMetadataByAddress(
    tokenAddress: TTokenAddress
  ): Promise<TContractTokenMetadata | undefined> {
    const tokenMetadatas = await this.getMultichainTokenMetadataList();
    const metadata = tokenMetadatas.find(
      metadata => metadata.address.toLowerCase() === tokenAddress.toLowerCase()
    );
    return metadata;
  }

  /// The batch size defines the payload size for `Multicall3` contract's `aggregate3` method.
  /// Increasing the batch size reduces the number of RPC calls.
  getBatchLatestTokens = async (
    client: TClient,
    tokenList: TContractTokenMetadata[],
    walletAddress: TAddress,
    config?: Partial<{
      blockNumber: TBlockNumber;
      batchSize: number;
    }>
  ): Promise<TContractToken[]> => {
    try {
      const results = await client.multicall({
        ...config,
        // @ts-ignore
        contracts: tokenList.map(token => ({
          abi: Abis.erc20ABI,
          functionName: 'balanceOf',
          args: [walletAddress],
          address: token.address as TAddress,
        })),
      });

      let tokenIndx = 0;
      const tokenBalanceList: TContractToken[] = [];
      for (const callResult of results) {
        const token = tokenList[tokenIndx];
        if (callResult.status === 'success' && stoi(callResult.result) > 0) {
          const formattedBalance = formatUnits(BigInt(callResult.result || 0), token.decimals);
          tokenBalanceList.push({
            ...token,
            balance: parseFloat(formattedBalance),
          });
        }
        tokenIndx++;
      }
      return tokenBalanceList;
    } catch (error: any) {
      this.logger.error(`Failed to get batch tokens: ${error.message}`);
      return [];
    }
  };

  getTokenBalance = async (
    client: TClient,
    tokenAddress: TAddress,
    walletAddress: TAddress,
    blockNumber?: bigint
  ): Promise<bigint> => {
    try {
      const data = await client.readContract({
        address: tokenAddress,
        abi: Abis.erc20ABI,
        functionName: 'balanceOf',
        args: [walletAddress],
        blockNumber,
      });
      return data;
    } catch (error: any) {
      this.logger.error(`Failed to get token balance: ${error.message}`);
      throw new Error(error);
    }
  };

  getTokenMetadataFromContract = async (
    client: TClient,
    tokenAddress: TAddress
  ): Promise<TContractTokenMetadata> => {
    try {
      const chainId = await client.getChainId();
      const contract: any = getContract({
        address: tokenAddress as TAddress,
        abi: Abis.erc20ABI,
        client: client as any,
      });

      const [name, decimals, symbol] = await Promise.all([
        contract.read.name(),
        contract.read.decimals(),
        contract.read.symbol(),
      ]);

      return {
        chainId,
        address: tokenAddress,
        name,
        symbol,
        decimals,
        type: undefined,
      };
    } catch (error: any) {
      this.logger.error(`Failed to get token contract metadata: ${error.message}`);
      throw new Error(error);
    }
  };
}<|MERGE_RESOLUTION|>--- conflicted
+++ resolved
@@ -9,11 +9,8 @@
   TClient,
   TContractToken,
   TContractTokenMetadata,
-<<<<<<< HEAD
   TTokenAddress,
-=======
   TMultichain,
->>>>>>> be3a10e6
   TTokenListResponse,
   TTokenSymbol,
 } from '../../types/index.d.ts';
