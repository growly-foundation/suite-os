import { BadRequestException, Body, Controller, Get, Logger, Post } from '@nestjs/common';

import { ImportContractUserOutput, ImportUserOutput } from '@getgrowly/core';
import { Address } from '@getgrowly/persona';

import { UserImporterService } from './user-importer/user-importer.service';
import { UserService } from './user.service';

@Controller('user')
export class UserController {
  private readonly logger = new Logger(UserController.name);

  constructor(
    private readonly userService: UserService,
    private readonly userImporterService: UserImporterService
  ) {}

  @Get('persona')
  async getUserPersona(@Body('walletAddress') walletAddress: Address) {
    this.logger.log(
      `[${this.constructor.name}] Getting user persona for wallet address: ${walletAddress}`
    );
    return this.userService.getUserPersona(walletAddress);
  }

  @Post('commit-imported-users')
  async commitImportedUsers(
    @Body('users') users: ImportUserOutput[],
    @Body('organizationId') organizationId: string
  ) {
<<<<<<< HEAD
    return this.userImporterService.commitImportedUsers(users, organizationId);
  }

  @Post()
  async createUserIfNotExist(
    @Body('walletAddress') walletAddress: Address,
    @Body('organizationId') organizationId: string
  ) {
    return this.userService.createUserIfNotExist(walletAddress, organizationId);
  }

  @Post('import-privy')
  async importUsersFromPrivy(
    @Body('appId') appId: string,
    @Body('appSecret') appSecret: string
  ): Promise<ImportUserOutput[]> {
    if (!appId || !appSecret) {
      throw new BadRequestException('Missing appId or appSecret');
    }
    return this.userImporterService.importUsersFromPrivy(appId, appSecret);
  }

  @Post('import-contract')
  async importContractUsers(
    @Body('contractAddress') contractAddress: string,
    @Body('chainId') chainId: number
  ): Promise<ImportContractUserOutput[]> {
    if (!contractAddress) {
      throw new BadRequestException('Missing contractAddress');
    }
    if (!chainId || chainId <= 0) {
      throw new BadRequestException('Invalid chainId');
    }
=======
    this.logger.log(
      `[${this.constructor.name}] Committing imported users for organization: ${organizationId}`
    );
    return this.userImporterService.commitImportedUsers(users, organizationId);
  }

  @Post()
  async createUserIfNotExist(
    @Body('walletAddress') walletAddress: Address,
    @Body('organizationId') organizationId: string
  ) {
    this.logger.log(
      `[${this.constructor.name}] Creating user if not exists for wallet address: ${walletAddress} and organization: ${organizationId}`
    );
    return this.userService.createUserIfNotExist(walletAddress, organizationId);
  }

  @Post('import-privy')
  async importUsersFromPrivy(
    @Body('appId') appId: string,
    @Body('appSecret') appSecret: string
  ): Promise<ImportUserOutput[]> {
    this.logger.log(`[${this.constructor.name}] Importing users from Privy for appId: ${appId}`);
    if (!appId || !appSecret) {
      throw new BadRequestException('Missing appId or appSecret');
    }
    return this.userImporterService.importUsersFromPrivy(appId, appSecret);
  }

  @Post('import-contract')
  async importContractUsers(
    @Body('contractAddress') contractAddress: string,
    @Body('chainId') chainId: number
  ): Promise<ImportContractUserOutput[]> {
    this.logger.log(
      `[${this.constructor.name}] Importing contract users for contract address: ${contractAddress} and chainId: ${chainId}`
    );
    if (!contractAddress || typeof contractAddress !== 'string') {
      throw new BadRequestException('Missing contractAddress');
    }
    if (!chainId || !Number.isInteger(chainId) || chainId <= 0) {
      throw new BadRequestException('Invalid chainId');
    }

    // Validate Ethereum address format
    if (!/^0x[a-fA-F0-9]{40}$/.test(contractAddress)) {
      throw new BadRequestException('Invalid contract address format');
    }
>>>>>>> e9ce2300
    return this.userService.importContractUsers(contractAddress, chainId);
  }
}<|MERGE_RESOLUTION|>--- conflicted
+++ resolved
@@ -28,41 +28,6 @@
     @Body('users') users: ImportUserOutput[],
     @Body('organizationId') organizationId: string
   ) {
-<<<<<<< HEAD
-    return this.userImporterService.commitImportedUsers(users, organizationId);
-  }
-
-  @Post()
-  async createUserIfNotExist(
-    @Body('walletAddress') walletAddress: Address,
-    @Body('organizationId') organizationId: string
-  ) {
-    return this.userService.createUserIfNotExist(walletAddress, organizationId);
-  }
-
-  @Post('import-privy')
-  async importUsersFromPrivy(
-    @Body('appId') appId: string,
-    @Body('appSecret') appSecret: string
-  ): Promise<ImportUserOutput[]> {
-    if (!appId || !appSecret) {
-      throw new BadRequestException('Missing appId or appSecret');
-    }
-    return this.userImporterService.importUsersFromPrivy(appId, appSecret);
-  }
-
-  @Post('import-contract')
-  async importContractUsers(
-    @Body('contractAddress') contractAddress: string,
-    @Body('chainId') chainId: number
-  ): Promise<ImportContractUserOutput[]> {
-    if (!contractAddress) {
-      throw new BadRequestException('Missing contractAddress');
-    }
-    if (!chainId || chainId <= 0) {
-      throw new BadRequestException('Invalid chainId');
-    }
-=======
     this.logger.log(
       `[${this.constructor.name}] Committing imported users for organization: ${organizationId}`
     );
@@ -111,7 +76,6 @@
     if (!/^0x[a-fA-F0-9]{40}$/.test(contractAddress)) {
       throw new BadRequestException('Invalid contract address format');
     }
->>>>>>> e9ce2300
     return this.userService.importContractUsers(contractAddress, chainId);
   }
 }