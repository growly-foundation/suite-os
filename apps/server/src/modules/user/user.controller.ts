import { BadRequestException, Body, Controller, Get, Logger, Post } from '@nestjs/common';

import { ImportContractUserOutput, ImportUserOutput } from '@getgrowly/core';
import { Address } from '@getgrowly/persona';

<<<<<<< HEAD
import { UserImporterService } from './user-importer/user-importer.service';
import { UserService } from './user.service';
=======
import { UniqueAddressesResponse, UserService } from './user.service';
>>>>>>> 021a856d

@Controller('user')
export class UserController {
  private readonly logger = new Logger(UserController.name);

<<<<<<< HEAD
  constructor(
    private readonly userService: UserService,
    private readonly userImporterService: UserImporterService
  ) {}
=======
  constructor(private readonly userService: UserService) {}
>>>>>>> 021a856d

  @Get('persona')
  async getUserPersona(@Body('walletAddress') walletAddress: Address) {
    return this.userService.getUserPersona(walletAddress);
  }

  @Post('commit-imported-users')
  async commitImportedUsers(
    @Body('users') users: ImportUserOutput[],
    @Body('organizationId') organizationId: string
  ) {
    return this.userImporterService.commitImportedUsers(users, organizationId);
  }

  @Post()
  async createUserIfNotExist(
    @Body('walletAddress') walletAddress: Address,
    @Body('organizationId') organizationId: string
  ) {
    return this.userService.createUserIfNotExist(walletAddress, organizationId);
  }

  @Post('import-privy')
  async importUsersFromPrivy(
    @Body('appId') appId: string,
    @Body('appSecret') appSecret: string
  ): Promise<ImportUserOutput[]> {
    if (!appId || !appSecret) {
      throw new BadRequestException('Missing appId or appSecret');
    }
    return this.userImporterService.importUsersFromPrivy(appId, appSecret);
  }

  @Post('import-contract')
  async importContractUsers(
    @Body('contractAddress') contractAddress: string,
    @Body('chainId') chainId: number
  ): Promise<ImportContractUserOutput[]> {
    if (!contractAddress) {
      throw new BadRequestException('Missing contractAddress');
    }
    if (!chainId || chainId <= 0) {
      throw new BadRequestException('Invalid chainId');
    }
    return this.userService.importContractUsers(contractAddress, chainId);
  }

  @Post('import-unique-addresses')
  async importUniqueAddresses(
    @Body('contractAddress') contractAddress: string,
    @Body('chainId') chainId?: number
  ): Promise<{
    success: boolean;
    data?: UniqueAddressesResponse;
    error?: string;
  }> {
    const startTime = Date.now();
    this.logger.log(
      `Received import-unique-addresses request for contract: ${contractAddress}, chainId: ${chainId}`
    );

    if (!contractAddress) {
      this.logger.warn(`Import request rejected: Contract address is required`);
      throw new BadRequestException('Contract address is required');
    }

    const parsedChainId = chainId || 1;
    if (chainId !== undefined && (isNaN(chainId) || chainId < 1)) {
      this.logger.warn(`Import request rejected: Invalid chainId: ${chainId}`);
      throw new BadRequestException('Invalid chainId');
    }

    this.logger.log(
      `Processing import request for contract: ${contractAddress}, chainId: ${parsedChainId}`
    );

    try {
      const result = await this.userService.importUniqueAddresses(contractAddress, parsedChainId);

      const processingTime = Date.now() - startTime;
      this.logger.log(`Import request completed successfully in ${processingTime}ms`);
      this.logger.log(
        `Found ${result.totalCount} unique addresses from ${result.transactionsAnalyzed} transactions`
      );

      return {
        success: true,
        data: result,
      };
    } catch (error) {
      const processingTime = Date.now() - startTime;

      // Check if it's a validation error (should be BadRequestException)
      if (
        error.message.includes('Invalid contract address format') ||
        error.message.includes('Invalid Ethereum address')
      ) {
        this.logger.warn(`Import request rejected after ${processingTime}ms: ${error.message}`);
        throw new BadRequestException(error.message);
      }

      // Otherwise it's a processing error
      this.logger.error(
        `Import request failed after ${processingTime}ms for contract ${contractAddress}: ${error.message}`
      );
      this.logger.error(`Error details:`, error.stack);

      return {
        success: false,
        error: error.message,
      };
    }
  }
}<|MERGE_RESOLUTION|>--- conflicted
+++ resolved
@@ -3,25 +3,17 @@
 import { ImportContractUserOutput, ImportUserOutput } from '@getgrowly/core';
 import { Address } from '@getgrowly/persona';
 
-<<<<<<< HEAD
 import { UserImporterService } from './user-importer/user-importer.service';
-import { UserService } from './user.service';
-=======
 import { UniqueAddressesResponse, UserService } from './user.service';
->>>>>>> 021a856d
 
 @Controller('user')
 export class UserController {
   private readonly logger = new Logger(UserController.name);
 
-<<<<<<< HEAD
   constructor(
     private readonly userService: UserService,
     private readonly userImporterService: UserImporterService
   ) {}
-=======
-  constructor(private readonly userService: UserService) {}
->>>>>>> 021a856d
 
   @Get('persona')
   async getUserPersona(@Body('walletAddress') walletAddress: Address) {
