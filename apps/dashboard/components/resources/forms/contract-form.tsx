import { ChainSelector } from '@/components/chains/chain-selecter';
import { Input } from '@/components/ui/input';
import { Label } from '@/components/ui/label';
import { useState } from 'react';
import { mainnet } from 'viem/chains';

import { ContractValue } from '@getgrowly/core';

interface ContractFormProps {
  onChange: (data: ContractValue) => void;
  initialData?: Partial<ContractValue>;
}

export function ContractForm({ onChange, initialData }: ContractFormProps) {
  const [formData, setFormData] = useState<ContractValue>({
    address: '',
<<<<<<< HEAD
    network: 'mainnet' as any,
=======
    network: mainnet.id,
>>>>>>> e9ce2300
    ...initialData,
  });

  const handleChange = (updates: Partial<ContractValue>) => {
    setFormData(prev => {
      const updatedData = {
        ...prev,
        ...updates,
      };
      onChange(updatedData);
      return updatedData;
    });
  };

  return (
    <div className="space-y-4">
      <div className="space-y-2">
        <Label htmlFor="contract-address">Contract Address</Label>
        <Input
          id="contract-address"
          placeholder="0x..."
          value={formData.address}
          onChange={e => handleChange({ address: e.target.value })}
          className="pl-10"
          required
        />
      </div>
      <div className="space-y-2">
        <Label>Network</Label>
        <ChainSelector
<<<<<<< HEAD
          value={1} // mainnet chain ID
          onChange={value => handleChange({ network: 'mainnet' as any })}
=======
          value={formData.network}
          onChange={value => handleChange({ network: value })}
>>>>>>> e9ce2300
        />
      </div>
    </div>
  );
}<|MERGE_RESOLUTION|>--- conflicted
+++ resolved
@@ -14,11 +14,7 @@
 export function ContractForm({ onChange, initialData }: ContractFormProps) {
   const [formData, setFormData] = useState<ContractValue>({
     address: '',
-<<<<<<< HEAD
-    network: 'mainnet' as any,
-=======
     network: mainnet.id,
->>>>>>> e9ce2300
     ...initialData,
   });
 
@@ -49,13 +45,8 @@
       <div className="space-y-2">
         <Label>Network</Label>
         <ChainSelector
-<<<<<<< HEAD
-          value={1} // mainnet chain ID
-          onChange={value => handleChange({ network: 'mainnet' as any })}
-=======
           value={formData.network}
           onChange={value => handleChange({ network: value })}
->>>>>>> e9ce2300
         />
       </div>
     </div>
