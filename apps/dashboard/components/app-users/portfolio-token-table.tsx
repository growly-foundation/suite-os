import { Button } from '@/components/ui/button';
import {
  DropdownMenu,
  DropdownMenuContent,
  DropdownMenuItem,
  DropdownMenuTrigger,
} from '@/components/ui/dropdown-menu';
import { useCopyToClipboard } from '@/hooks/use-copy-to-clipboard';
import { usePeekExplorer } from '@/hooks/use-peek-explorer';
import { WalletData } from '@/hooks/use-wallet-data';
import { formatAssetValue } from '@/lib/number.utils';
import { ColumnDef } from '@tanstack/react-table';
import { Copy, ExternalLink, MoreHorizontal } from 'lucide-react';
import { useCallback, useMemo, useState } from 'react';

<<<<<<< HEAD
import { getChainIdByName, getChainNameById } from '@getgrowly/chainsmith/utils';
=======
import { getChainNameById } from '@getgrowly/chainsmith/utils';
>>>>>>> c2272a71

import { ChainIcon } from '../ui/chain-icon';
import { DynamicTable } from './smart-tables/dynamic-table';

interface PortfolioTokenTableProps {
  walletData: WalletData;
}

// Define the token data type based on Zerion API response
interface TokenData {
  id: string;
  symbol: string;
  name: string;
  logoURI?: string;
  marketPrice: number;
  balance: number;
  chainId: number;
  address?: string;
  value: number; // USD value
  quantity: any; // Raw quantity data
}

<<<<<<< HEAD
=======
// Helper function to safely get chain ID from Zerion chain data
function safeGetChainId(chainData: any): number {
  if (!chainData) return 1; // Default to Ethereum

  const chainId = chainData.attributes?.external_id;
  if (typeof chainId === 'string') {
    const parsed = parseInt(chainId, 10);
    return isNaN(parsed) ? 1 : parsed;
  }
  return typeof chainId === 'number' ? chainId : 1;
}

>>>>>>> c2272a71
export function PortfolioTokenTable({ walletData }: PortfolioTokenTableProps) {
  const [page, setPage] = useState(1);
  const PAGE_SIZE = 20;
  const [searchQuery, setSearchQuery] = useState('');
  const [isLoading, setIsLoading] = useState(false);
  const { copyToClipboard } = useCopyToClipboard();
  const { handlePeekTokenMultichain } = usePeekExplorer();

  // Transform Zerion positions to the format expected by table
  const allTokenData: TokenData[] = useMemo(() => {
    return walletData.fungiblePositions.map((position: any) => {
      const attributes = position.attributes || {};
      const fungibleInfo = attributes.fungible_info || {};
      const quantity = attributes.quantity || {};
      const chainData = position.relationships?.chain?.data;

      return {
        id: position.id || '',
        symbol: fungibleInfo.symbol || '',
        name: fungibleInfo.name || '',
        logoURI: fungibleInfo.icon?.url,
        marketPrice: parseFloat(attributes.price || '0'),
        balance: parseFloat(quantity.float || '0'),
<<<<<<< HEAD
        chainId: getChainIdByName(chainData.id === 'ethereum' ? 'mainnet' : chainData.id),
=======
        chainId: safeGetChainId(chainData),
>>>>>>> c2272a71
        address: fungibleInfo.implementations?.[0]?.address,
        value: parseFloat(attributes.value || '0'),
        quantity: quantity,
      };
    });
  }, [walletData.fungiblePositions]);

  // Filter and paginate tokens
  const filteredTokenData = useMemo(() => {
    if (!searchQuery) return allTokenData;
    return allTokenData.filter(
      token =>
        token.symbol.toLowerCase().includes(searchQuery.toLowerCase()) ||
        token.name.toLowerCase().includes(searchQuery.toLowerCase()) ||
        getChainNameById(token.chainId)?.toLowerCase().includes(searchQuery.toLowerCase())
    );
  }, [allTokenData, searchQuery]);

  // Apply pagination
  const tokenData = useMemo(() => {
    return filteredTokenData.slice(0, page * PAGE_SIZE);
  }, [filteredTokenData, page]);

  // Check if there are more items to load
  const hasMore = useMemo(() => {
    return page * PAGE_SIZE < filteredTokenData.length;
  }, [filteredTokenData.length, page]);

  // Update handleLoadMore
  const handleLoadMore = useCallback(async () => {
    try {
      setIsLoading(true);
      // Simulate loading delay
      await new Promise(resolve => setTimeout(resolve, 500));
      setPage(prev => prev + 1);
    } finally {
      setIsLoading(false);
    }
  }, []);

  // Calculate total value
  const totalValue = useMemo(() => {
    return walletData.fungibleTotalUsd;
  }, [walletData.fungibleTotalUsd]);

  // Define columns for the DynamicTable
  const columns: ColumnDef<TokenData>[] = [
    {
      accessorKey: 'symbol',
      header: 'Token',
      cell: ({ row }) => {
        const token = row.original;
        return (
          <div className="flex items-center space-x-3">
            {/* Token Icon */}
            {token.logoURI ? (
              <img src={token.logoURI} alt={token.symbol} className="w-4 h-4 rounded-lg" />
            ) : (
              <div className="w-4 h-4 rounded-lg bg-gradient-to-br from-blue-500 flex items-center justify-center text-white font-bold text-sm">
                {token.symbol.charAt(0) || 'T'}
              </div>
            )}

            {/* Token Info */}
            <div className="font-semibold text-xs text-gray-900">{token.symbol}</div>
          </div>
        );
      },
      size: 100,
      minSize: 100,
      meta: {
        frozen: true,
      },
    },
    {
      accessorKey: 'name',
      header: 'Name',
      cell: ({ row }) => {
        const token = row.original;
        return <div className="text-xs text-gray-600 truncate max-w-[150px]">{token.name}</div>;
      },
      size: 150,
      minSize: 150,
    },
    {
      accessorKey: 'marketPrice',
      header: 'Price',
      cell: ({ row }) => {
        const price = row.original.marketPrice;
        return <div className="font-medium text-xs text-gray-900">${formatAssetValue(price)}</div>;
      },
      size: 120,
      minSize: 120,
    },
    {
      accessorKey: 'balance',
      header: 'Balance',
      cell: ({ row }) => {
        const token = row.original;
        return (
          <div className="font-medium text-xs text-gray-900">
            <div>{formatAssetValue(token.balance)}</div>
          </div>
        );
      },
      size: 140,
      minSize: 140,
    },
    {
      accessorKey: 'value',
      id: 'value',
      header: 'Value',
      cell: ({ row }) => {
        const token = row.original;
        const value = token.value;
        const percentage = totalValue > 0 ? (value / totalValue) * 100 : 0;

        return (
          <div className="text-gray-900">
            <div className="font-semibold">${formatAssetValue(value)}</div>
            <div className="text-xs text-gray-500">{percentage.toFixed(1)}% of portfolio</div>
          </div>
        );
      },
      size: 150,
      minSize: 150,
    },
    {
      accessorKey: 'chainId',
      header: 'Chain',
      cell: ({ row }) => {
        return <ChainIcon chainIds={[row.original.chainId]} />;
      },
      size: 100,
      minSize: 100,
    },
    {
      id: 'actions',
      header: '',
      cell: ({ row }) => {
        const token = row.original;
        return (
          <DropdownMenu>
            <DropdownMenuTrigger asChild>
              <Button variant="ghost" size="sm" className="h-8 w-8 p-0">
                <MoreHorizontal className="h-4 w-4" />
              </Button>
            </DropdownMenuTrigger>
            <DropdownMenuContent align="end">
              <DropdownMenuItem onClick={() => copyToClipboard(token.address || '')}>
                <Copy className="h-4 w-4 mr-2" />
                Copy Address
              </DropdownMenuItem>
              <DropdownMenuItem onClick={() => handlePeekTokenMultichain(token.address || '')}>
                <ExternalLink className="h-4 w-4 mr-2" />
                View on Explorer
              </DropdownMenuItem>
            </DropdownMenuContent>
          </DropdownMenu>
        );
      },
      size: 50,
      minSize: 50,
      enableSorting: false,
    },
  ];

  return (
    <div className="space-y-4">
      {/* DynamicTable */}
      <div className="border border-gray-200 rounded-lg overflow-hidden h-[400px]">
        <DynamicTable
          data={tokenData}
          columns={columns}
          enableSorting={true}
          enableColumnResizing={true}
          enableColumnReordering={true}
          emptyMessage="No tokens found"
          emptyDescription="No tokens match your search criteria."
          className="h-[400px]"
          pageSize={PAGE_SIZE}
          getFooterValue={key => {
            switch (key) {
              case 'symbol':
                return 'Total';
              case 'marketPrice':
                return '';
              case 'balance':
                return '';
              case 'value':
                return totalValue;
              default:
                return '';
            }
          }}
          searchQuery={searchQuery}
          setSearchQuery={setSearchQuery}
          searchPlaceholder="Search tokens..."
          onLoadMore={handleLoadMore}
          hasMore={hasMore}
          loadingMore={isLoading}
        />
      </div>
    </div>
  );
}<|MERGE_RESOLUTION|>--- conflicted
+++ resolved
@@ -13,11 +13,7 @@
 import { Copy, ExternalLink, MoreHorizontal } from 'lucide-react';
 import { useCallback, useMemo, useState } from 'react';
 
-<<<<<<< HEAD
-import { getChainIdByName, getChainNameById } from '@getgrowly/chainsmith/utils';
-=======
-import { getChainNameById } from '@getgrowly/chainsmith/utils';
->>>>>>> c2272a71
+import { getChainIdByName } from '@getgrowly/chainsmith/utils';
 
 import { ChainIcon } from '../ui/chain-icon';
 import { DynamicTable } from './smart-tables/dynamic-table';
@@ -40,21 +36,6 @@
   quantity: any; // Raw quantity data
 }
 
-<<<<<<< HEAD
-=======
-// Helper function to safely get chain ID from Zerion chain data
-function safeGetChainId(chainData: any): number {
-  if (!chainData) return 1; // Default to Ethereum
-
-  const chainId = chainData.attributes?.external_id;
-  if (typeof chainId === 'string') {
-    const parsed = parseInt(chainId, 10);
-    return isNaN(parsed) ? 1 : parsed;
-  }
-  return typeof chainId === 'number' ? chainId : 1;
-}
-
->>>>>>> c2272a71
 export function PortfolioTokenTable({ walletData }: PortfolioTokenTableProps) {
   const [page, setPage] = useState(1);
   const PAGE_SIZE = 20;
@@ -78,11 +59,7 @@
         logoURI: fungibleInfo.icon?.url,
         marketPrice: parseFloat(attributes.price || '0'),
         balance: parseFloat(quantity.float || '0'),
-<<<<<<< HEAD
         chainId: getChainIdByName(chainData.id === 'ethereum' ? 'mainnet' : chainData.id),
-=======
-        chainId: safeGetChainId(chainData),
->>>>>>> c2272a71
         address: fungibleInfo.implementations?.[0]?.address,
         value: parseFloat(attributes.value || '0'),
         quantity: quantity,
@@ -96,8 +73,7 @@
     return allTokenData.filter(
       token =>
         token.symbol.toLowerCase().includes(searchQuery.toLowerCase()) ||
-        token.name.toLowerCase().includes(searchQuery.toLowerCase()) ||
-        getChainNameById(token.chainId)?.toLowerCase().includes(searchQuery.toLowerCase())
+        token.name.toLowerCase().includes(searchQuery.toLowerCase())
     );
   }, [allTokenData, searchQuery]);
 
