import { Button } from '@/components/ui/button';
<<<<<<< HEAD
=======
import {
  DropdownMenu,
  DropdownMenuContent,
  DropdownMenuItem,
  DropdownMenuTrigger,
} from '@/components/ui/dropdown-menu';
>>>>>>> c2272a71
import { useCopyToClipboard } from '@/hooks/use-copy-to-clipboard';
import { usePeekExplorer } from '@/hooks/use-peek-explorer';
import { WalletData } from '@/hooks/use-wallet-data';
import { ColumnDef } from '@tanstack/react-table';
import {
  ArrowDownLeft,
  ArrowDownToLine,
  ArrowLeftRight,
  ArrowUpFromLine,
  ArrowUpRight,
  Check,
  CheckCircle,
  Clock,
  Copy,
  ExternalLink,
  Flame,
  Gift,
  Lock,
  PlusCircle,
  TrendingUp,
  Unlock,
  XCircle,
} from 'lucide-react';
import { useCallback, useMemo, useState } from 'react';

<<<<<<< HEAD
import { getChainIdByName } from '@getgrowly/chainsmith/utils';

=======
>>>>>>> c2272a71
import { ChainIcon } from '../ui/chain-icon';
import {
  DropdownMenu,
  DropdownMenuContent,
  DropdownMenuItem,
  DropdownMenuTrigger,
} from '../ui/dropdown-menu';
import { Tooltip, TooltipContent, TooltipProvider, TooltipTrigger } from '../ui/tooltip';
import { DynamicTable } from './smart-tables/dynamic-table';

interface ActivityFeedProps {
  walletData: WalletData;
}

type ActivityFeedItem = {
  id: string;
  chainId: number;
  hash: string;
  from: string;
  to: string;
  value: number;
  symbol: string;
  decimals: number;
  timestamp: number;
  operationType: string;
  isNFT?: boolean;
  image?: string;
};

export function ActivityFeed({ walletData }: ActivityFeedProps) {
<<<<<<< HEAD
  const [currentPage, setCurrentPage] = useState(0);
  const [loadingMore, setLoadingMore] = useState(false);
=======
  const [currentPage, setCurrentPage] = useState(0); // Start from 0 to match DynamicTable's expectation
>>>>>>> c2272a71
  const PAGE_SIZE = 20;

  const { copyToClipboard, copied } = useCopyToClipboard();
  const { handlePeekTransactionMultichain } = usePeekExplorer();

  const formatAddress = (address: string) => {
    if (!address) return '';
    return `${address.slice(0, 6)}...${address.slice(-4)}`;
  };

<<<<<<< HEAD
  const getTransactionIcon = (
    from: string,
    to: string,
    userAddress: string,
    operationType?: string
  ) => {
    const type = (operationType || '').toLowerCase();

    // Updated mapping aligned with latest Zerion operation types
    switch (type) {
      case 'approve':
        return <CheckCircle className="h-4 w-4 text-blue-600" />;
      case 'borrow':
        return <ArrowDownToLine className="h-4 w-4 text-amber-600" />;
      case 'burn':
        return <Flame className="h-4 w-4 text-orange-600" />;
      case 'cancel':
        return <XCircle className="h-4 w-4 text-gray-500" />;
      case 'claim':
        return <Gift className="h-4 w-4 text-violet-600" />;
      case 'deploy':
        return <PlusCircle className="h-4 w-4 text-teal-600" />;
      case 'deposit':
        return <ArrowDownToLine className="h-4 w-4 text-green-600" />;
      case 'execute':
        return <Check className="h-4 w-4 text-green-600" />;
      case 'mint':
        return <PlusCircle className="h-4 w-4 text-emerald-600" />;
      case 'receive':
        return <ArrowDownLeft className="h-4 w-4 text-green-600" />;
      case 'repay':
        return <ArrowUpFromLine className="h-4 w-4 text-rose-600" />;
      case 'send':
        return <ArrowUpRight className="h-4 w-4 text-red-600" />;
      case 'stake':
        return <Lock className="h-4 w-4 text-indigo-600" />;
      case 'trade':
        return <ArrowLeftRight className="h-4 w-4 text-blue-600" />;
      case 'unstake':
        return <Unlock className="h-4 w-4 text-indigo-600" />;
      case 'withdraw':
        return <ArrowUpFromLine className="h-4 w-4 text-red-600" />;
      default:
        break;
    }

=======
  const formatValue = (value: number, decimals?: number) => {
    if (decimals && decimals > 0) {
      return (value / Math.pow(10, decimals)).toFixed(4);
    }
    return value.toFixed(4);
  };

  const getTransactionIcon = (
    from: string,
    to: string,
    userAddress: string,
    operationType?: string
  ) => {
    const type = (operationType || '').toLowerCase();

    // Updated mapping aligned with latest Zerion operation types
    switch (type) {
      case 'approve':
        return <CheckCircle className="h-4 w-4 text-blue-600" />;
      case 'borrow':
        return <ArrowDownToLine className="h-4 w-4 text-amber-600" />;
      case 'burn':
        return <Flame className="h-4 w-4 text-orange-600" />;
      case 'cancel':
        return <XCircle className="h-4 w-4 text-gray-500" />;
      case 'claim':
        return <Gift className="h-4 w-4 text-violet-600" />;
      case 'deploy':
        return <PlusCircle className="h-4 w-4 text-teal-600" />;
      case 'deposit':
        return <ArrowDownToLine className="h-4 w-4 text-green-600" />;
      case 'execute':
        return <Check className="h-4 w-4 text-green-600" />;
      case 'mint':
        return <PlusCircle className="h-4 w-4 text-emerald-600" />;
      case 'receive':
        return <ArrowDownLeft className="h-4 w-4 text-green-600" />;
      case 'repay':
        return <ArrowUpFromLine className="h-4 w-4 text-rose-600" />;
      case 'send':
        return <ArrowUpRight className="h-4 w-4 text-red-600" />;
      case 'stake':
        return <Lock className="h-4 w-4 text-indigo-600" />;
      case 'trade':
        return <ArrowLeftRight className="h-4 w-4 text-blue-600" />;
      case 'unstake':
        return <Unlock className="h-4 w-4 text-indigo-600" />;
      case 'withdraw':
        return <ArrowUpFromLine className="h-4 w-4 text-red-600" />;
      default:
        break;
    }

>>>>>>> c2272a71
    // Fallback: infer from addresses relative to user
    if (from?.toLowerCase() === userAddress?.toLowerCase())
      return <ArrowUpRight className="h-4 w-4 text-red-600" />;
    if (to?.toLowerCase() === userAddress?.toLowerCase())
      return <ArrowDownLeft className="h-4 w-4 text-green-600" />;
    return <TrendingUp className="h-4 w-4 text-blue-600" />;
  };

  const formatTimestamp = (timestamp: number) => {
    return new Date(timestamp * 1000).toLocaleDateString('en-US', {
      month: 'short',
      day: 'numeric',
      hour: '2-digit',
      minute: '2-digit',
    });
  };

  // Transform Zerion transaction data for the table
  const allTableData: ActivityFeedItem[] = useMemo(() => {
<<<<<<< HEAD
    return walletData.transactionItems
      .map((tx: any) => {
        // Get the first transfer from the transaction
        const transfer = tx.transfers?.[0] || {};
        const chainName = tx.chainName || 'base';
        const chainId = getChainIdByName(chainName === 'ethereum' ? 'mainnet' : chainName);
        return {
          id: tx.hash || Math.random().toString(),
          chainId,
          hash: tx.hash || '',
          from: transfer.from || tx.from || '',
          to: transfer.to || tx.to || '',
          value: transfer.value || 0,
          symbol: transfer.symbol || 'ETH',
          decimals: transfer.decimals || 18,
          timestamp: transfer.timestamp || tx.timestamp || Math.floor(Date.now() / 1000),
          operationType: tx.operationType || transfer.operationType || 'transfer',
          isNFT: transfer.isNFT || false,
          image: transfer.image,
        };
      })
      .sort((a, b) => b.timestamp - a.timestamp);
  }, [walletData.transactionItems]);

  // Get paginated data for current page
  const paginatedData = useMemo(() => {
    const startIndex = currentPage * PAGE_SIZE;
    const endIndex = startIndex + PAGE_SIZE;
    return allTableData.slice(0, endIndex); // Show all items up to current page
  }, [allTableData, currentPage]);

  // Check if there are more items to load
  const hasMore = useMemo(() => {
    return (currentPage + 1) * PAGE_SIZE < allTableData.length;
  }, [currentPage, allTableData.length]);

  // Handle loading more data
  const handleLoadMore = useCallback(({ page }: { page: number; pageSize: number }) => {
    setLoadingMore(true);

    // Simulate loading delay
    setTimeout(() => {
      setCurrentPage(page);
      setLoadingMore(false);
    }, 500);
  }, []);
=======
    return walletData.transactionItems.map((tx: any) => {
      // Get the first transfer from the transaction
      const transfer = tx.transfers?.[0] || {};
      const chainId = tx.relationships?.chain?.data?.id || 1;

      return {
        id: tx.id || tx.hash || '',
        chainId,
        hash: tx.hash || '',
        from: transfer.from || tx.from || '',
        to: transfer.to || tx.to || '',
        value: transfer.value || 0,
        symbol: transfer.symbol || 'ETH',
        decimals: transfer.decimals || 18,
        timestamp: transfer.timestamp || Math.floor(Date.now() / 1000),
        operationType: tx.operationType || transfer.operationType || 'transfer',
        isNFT: transfer.isNFT || false,
        image: transfer.image,
      };
    });
  }, [walletData.transactionItems]);
>>>>>>> c2272a71

  // Column definitions
  const columns: ColumnDef<ActivityFeedItem>[] = useMemo(
    () => [
      {
        accessorKey: 'operationType',
        header: 'Type',
        size: 80,
        cell: ({ row }) => {
          const { from, to, operationType } = row.original;
          const userAddress = '';
<<<<<<< HEAD
          const actionType = operationType || 'transfer';
          const camelCaseAction = actionType.charAt(0).toLowerCase() + actionType.slice(1);

          return (
            <div className="flex justify-center">
              <TooltipProvider>
                <Tooltip>
                  <TooltipTrigger>
                    {getTransactionIcon(from, to, userAddress, operationType)}
                  </TooltipTrigger>
                  <TooltipContent>
                    <p>{camelCaseAction}</p>
                  </TooltipContent>
                </Tooltip>
              </TooltipProvider>
=======
          return (
            <div className="flex justify-center">
              {getTransactionIcon(from, to, userAddress, operationType)}{' '}
>>>>>>> c2272a71
            </div>
          );
        },
      },
      {
        accessorKey: 'symbol',
        header: 'Token',
        size: 120,
        cell: ({ row }) => {
          const { symbol, isNFT, image } = row.original;

          return (
            <div className="flex items-center gap-2">
              {image && <img src={image} alt={symbol} className="w-4 h-4 rounded" />}
              <span className="font-medium">{symbol}</span>
              {isNFT && <span className="text-xs text-purple-600">NFT</span>}
            </div>
          );
        },
      },
      {
        accessorKey: 'value',
        header: 'Amount',
        size: 120,
        cell: ({ row }) => {
<<<<<<< HEAD
          const { value, symbol, from, to } = row.original;
=======
          const { value, decimals, symbol, from, to } = row.original;
>>>>>>> c2272a71
          const userAddress = ''; // TODO: Get from wallet context
          const isReceived = to.toLowerCase() === userAddress.toLowerCase();
          const isSent = from.toLowerCase() === userAddress.toLowerCase();

<<<<<<< HEAD
=======
          const formattedValue = formatValue(value, decimals);
>>>>>>> c2272a71
          const textColor = isReceived
            ? 'text-green-700'
            : isSent
              ? 'text-red-700'
              : 'text-gray-900';
          const prefix = isReceived ? '+' : isSent ? '-' : '';

          return (
            <div className="text-right">
              <div className={`font-semibold ${textColor}`}>
                {prefix}
                {value.toFixed(6)}
              </div>
              <div className="text-xs text-gray-500">{symbol}</div>
            </div>
          );
        },
      },
      {
        accessorKey: 'from',
        header: 'From',
        size: 140,
        cell: ({ row }) => {
          const { from } = row.original;
          return <div className="text-sm">{formatAddress(from)}</div>;
        },
      },
      {
        accessorKey: 'to',
        header: 'To',
        size: 140,
        cell: ({ row }) => {
          const { to } = row.original;
          return <div className="text-sm">{formatAddress(to)}</div>;
        },
      },
      {
        accessorKey: 'chainId',
        header: 'Chain',
        size: 100,
        cell: ({ row }) => {
          const { chainId } = row.original;
          return <ChainIcon chainIds={[chainId]} />;
        },
      },
      {
        accessorKey: 'timestamp',
        header: 'Date',
        size: 120,
        cell: ({ row }) => {
<<<<<<< HEAD
          return (
            <div className="text-sm text-gray-500">{formatTimestamp(row.original.timestamp)}</div>
=======
          const { timestamp } = row.original;
          return (
            <div className="flex items-center gap-1 text-sm text-gray-600">
              <Clock className="h-3 w-3" />
              {formatTimestamp(timestamp)}
            </div>
>>>>>>> c2272a71
          );
        },
      },
      {
        id: 'actions',
        header: 'Actions',
        size: 100,
        cell: ({ row }) => {
          const { hash } = row.original;
<<<<<<< HEAD

=======
>>>>>>> c2272a71
          return (
            <DropdownMenu>
              <DropdownMenuTrigger asChild>
                <Button variant="ghost" size="sm">
                  <ExternalLink className="h-4 w-4" />
                </Button>
              </DropdownMenuTrigger>
              <DropdownMenuContent align="end">
                <DropdownMenuItem
                  onClick={() => {
                    handlePeekTransactionMultichain(hash);
                  }}>
                  View Transaction
                </DropdownMenuItem>
                <DropdownMenuItem onClick={() => copyToClipboard(hash)}>
                  {copied ? <Check className="h-4 w-4 mr-2" /> : <Copy className="h-4 w-4 mr-2" />}
                  Copy Hash
                </DropdownMenuItem>
              </DropdownMenuContent>
            </DropdownMenu>
          );
        },
      },
    ],
    [copyToClipboard, copied, handlePeekTransactionMultichain]
  );

  if (walletData.transactionsLoading) {
    return (
      <div className="flex items-center justify-center h-32">
        <div className="flex items-center gap-2 text-gray-500">
          <Clock className="h-4 w-4 animate-spin" />
          <span>Loading transactions...</span>
        </div>
      </div>
    );
  }

  if (walletData.transactionsError) {
    return (
      <div className="flex items-center justify-center h-32">
        <div className="text-red-500 text-center">
          <p>Failed to load transactions</p>
          <p className="text-sm text-gray-500 mt-1">Please try refreshing the page</p>
        </div>
      </div>
    );
  }

  if (allTableData.length === 0) {
    return (
      <div className="flex items-center justify-center h-32">
        <div className="text-gray-500 text-center">
          <p>No transactions found</p>
          <p className="text-sm mt-1">This user hasn't made any transactions yet</p>
        </div>
      </div>
    );
  }

  return (
    <div className="space-y-4">
      <div className="border border-gray-200 rounded-lg overflow-hidden h-[400px]">
        <DynamicTable
          data={paginatedData}
          columns={columns}
          currentPage={currentPage}
          pageSize={PAGE_SIZE}
<<<<<<< HEAD
          totalItems={allTableData.length}
=======
          getFooterValue={key => {
            switch (key) {
              case 'operationType':
                return 'Total';
              case 'value':
                // Calculate total value across all transactions
                return allTableData
                  .reduce((sum, item) => {
                    const value = formatValue(item.value, item.decimals);
                    return sum + parseFloat(value);
                  }, 0)
                  .toFixed(4);
              default:
                return '';
            }
          }}
          emptyMessage="No transactions found"
          emptyDescription="No transactions match your current filter."
          className="h-[400px]"
          tableLabel="Transaction History"
          searchPlaceholder="Search transactions..."
>>>>>>> c2272a71
          onLoadMore={handleLoadMore}
          hasMore={hasMore}
          loadingMore={loadingMore}
          isLoading={walletData.transactionsLoading}
          emptyMessage="No transactions found"
          emptyDescription="This user hasn't made any transactions yet"
        />
      </div>
    </div>
  );
}<|MERGE_RESOLUTION|>--- conflicted
+++ resolved
@@ -1,13 +1,10 @@
 import { Button } from '@/components/ui/button';
-<<<<<<< HEAD
-=======
 import {
   DropdownMenu,
   DropdownMenuContent,
   DropdownMenuItem,
   DropdownMenuTrigger,
 } from '@/components/ui/dropdown-menu';
->>>>>>> c2272a71
 import { useCopyToClipboard } from '@/hooks/use-copy-to-clipboard';
 import { usePeekExplorer } from '@/hooks/use-peek-explorer';
 import { WalletData } from '@/hooks/use-wallet-data';
@@ -33,19 +30,7 @@
 } from 'lucide-react';
 import { useCallback, useMemo, useState } from 'react';
 
-<<<<<<< HEAD
-import { getChainIdByName } from '@getgrowly/chainsmith/utils';
-
-=======
->>>>>>> c2272a71
 import { ChainIcon } from '../ui/chain-icon';
-import {
-  DropdownMenu,
-  DropdownMenuContent,
-  DropdownMenuItem,
-  DropdownMenuTrigger,
-} from '../ui/dropdown-menu';
-import { Tooltip, TooltipContent, TooltipProvider, TooltipTrigger } from '../ui/tooltip';
 import { DynamicTable } from './smart-tables/dynamic-table';
 
 interface ActivityFeedProps {
@@ -68,23 +53,23 @@
 };
 
 export function ActivityFeed({ walletData }: ActivityFeedProps) {
-<<<<<<< HEAD
-  const [currentPage, setCurrentPage] = useState(0);
-  const [loadingMore, setLoadingMore] = useState(false);
-=======
   const [currentPage, setCurrentPage] = useState(0); // Start from 0 to match DynamicTable's expectation
->>>>>>> c2272a71
   const PAGE_SIZE = 20;
 
   const { copyToClipboard, copied } = useCopyToClipboard();
   const { handlePeekTransactionMultichain } = usePeekExplorer();
 
   const formatAddress = (address: string) => {
-    if (!address) return '';
     return `${address.slice(0, 6)}...${address.slice(-4)}`;
   };
 
-<<<<<<< HEAD
+  const formatValue = (value: number, decimals?: number) => {
+    if (decimals && decimals > 0) {
+      return (value / Math.pow(10, decimals)).toFixed(4);
+    }
+    return value.toFixed(4);
+  };
+
   const getTransactionIcon = (
     from: string,
     to: string,
@@ -131,61 +116,6 @@
         break;
     }
 
-=======
-  const formatValue = (value: number, decimals?: number) => {
-    if (decimals && decimals > 0) {
-      return (value / Math.pow(10, decimals)).toFixed(4);
-    }
-    return value.toFixed(4);
-  };
-
-  const getTransactionIcon = (
-    from: string,
-    to: string,
-    userAddress: string,
-    operationType?: string
-  ) => {
-    const type = (operationType || '').toLowerCase();
-
-    // Updated mapping aligned with latest Zerion operation types
-    switch (type) {
-      case 'approve':
-        return <CheckCircle className="h-4 w-4 text-blue-600" />;
-      case 'borrow':
-        return <ArrowDownToLine className="h-4 w-4 text-amber-600" />;
-      case 'burn':
-        return <Flame className="h-4 w-4 text-orange-600" />;
-      case 'cancel':
-        return <XCircle className="h-4 w-4 text-gray-500" />;
-      case 'claim':
-        return <Gift className="h-4 w-4 text-violet-600" />;
-      case 'deploy':
-        return <PlusCircle className="h-4 w-4 text-teal-600" />;
-      case 'deposit':
-        return <ArrowDownToLine className="h-4 w-4 text-green-600" />;
-      case 'execute':
-        return <Check className="h-4 w-4 text-green-600" />;
-      case 'mint':
-        return <PlusCircle className="h-4 w-4 text-emerald-600" />;
-      case 'receive':
-        return <ArrowDownLeft className="h-4 w-4 text-green-600" />;
-      case 'repay':
-        return <ArrowUpFromLine className="h-4 w-4 text-rose-600" />;
-      case 'send':
-        return <ArrowUpRight className="h-4 w-4 text-red-600" />;
-      case 'stake':
-        return <Lock className="h-4 w-4 text-indigo-600" />;
-      case 'trade':
-        return <ArrowLeftRight className="h-4 w-4 text-blue-600" />;
-      case 'unstake':
-        return <Unlock className="h-4 w-4 text-indigo-600" />;
-      case 'withdraw':
-        return <ArrowUpFromLine className="h-4 w-4 text-red-600" />;
-      default:
-        break;
-    }
-
->>>>>>> c2272a71
     // Fallback: infer from addresses relative to user
     if (from?.toLowerCase() === userAddress?.toLowerCase())
       return <ArrowUpRight className="h-4 w-4 text-red-600" />;
@@ -205,54 +135,6 @@
 
   // Transform Zerion transaction data for the table
   const allTableData: ActivityFeedItem[] = useMemo(() => {
-<<<<<<< HEAD
-    return walletData.transactionItems
-      .map((tx: any) => {
-        // Get the first transfer from the transaction
-        const transfer = tx.transfers?.[0] || {};
-        const chainName = tx.chainName || 'base';
-        const chainId = getChainIdByName(chainName === 'ethereum' ? 'mainnet' : chainName);
-        return {
-          id: tx.hash || Math.random().toString(),
-          chainId,
-          hash: tx.hash || '',
-          from: transfer.from || tx.from || '',
-          to: transfer.to || tx.to || '',
-          value: transfer.value || 0,
-          symbol: transfer.symbol || 'ETH',
-          decimals: transfer.decimals || 18,
-          timestamp: transfer.timestamp || tx.timestamp || Math.floor(Date.now() / 1000),
-          operationType: tx.operationType || transfer.operationType || 'transfer',
-          isNFT: transfer.isNFT || false,
-          image: transfer.image,
-        };
-      })
-      .sort((a, b) => b.timestamp - a.timestamp);
-  }, [walletData.transactionItems]);
-
-  // Get paginated data for current page
-  const paginatedData = useMemo(() => {
-    const startIndex = currentPage * PAGE_SIZE;
-    const endIndex = startIndex + PAGE_SIZE;
-    return allTableData.slice(0, endIndex); // Show all items up to current page
-  }, [allTableData, currentPage]);
-
-  // Check if there are more items to load
-  const hasMore = useMemo(() => {
-    return (currentPage + 1) * PAGE_SIZE < allTableData.length;
-  }, [currentPage, allTableData.length]);
-
-  // Handle loading more data
-  const handleLoadMore = useCallback(({ page }: { page: number; pageSize: number }) => {
-    setLoadingMore(true);
-
-    // Simulate loading delay
-    setTimeout(() => {
-      setCurrentPage(page);
-      setLoadingMore(false);
-    }, 500);
-  }, []);
-=======
     return walletData.transactionItems.map((tx: any) => {
       // Get the first transfer from the transaction
       const transfer = tx.transfers?.[0] || {};
@@ -274,7 +156,6 @@
       };
     });
   }, [walletData.transactionItems]);
->>>>>>> c2272a71
 
   // Column definitions
   const columns: ColumnDef<ActivityFeedItem>[] = useMemo(
@@ -286,27 +167,9 @@
         cell: ({ row }) => {
           const { from, to, operationType } = row.original;
           const userAddress = '';
-<<<<<<< HEAD
-          const actionType = operationType || 'transfer';
-          const camelCaseAction = actionType.charAt(0).toLowerCase() + actionType.slice(1);
-
-          return (
-            <div className="flex justify-center">
-              <TooltipProvider>
-                <Tooltip>
-                  <TooltipTrigger>
-                    {getTransactionIcon(from, to, userAddress, operationType)}
-                  </TooltipTrigger>
-                  <TooltipContent>
-                    <p>{camelCaseAction}</p>
-                  </TooltipContent>
-                </Tooltip>
-              </TooltipProvider>
-=======
           return (
             <div className="flex justify-center">
               {getTransactionIcon(from, to, userAddress, operationType)}{' '}
->>>>>>> c2272a71
             </div>
           );
         },
@@ -332,19 +195,12 @@
         header: 'Amount',
         size: 120,
         cell: ({ row }) => {
-<<<<<<< HEAD
-          const { value, symbol, from, to } = row.original;
-=======
           const { value, decimals, symbol, from, to } = row.original;
->>>>>>> c2272a71
           const userAddress = ''; // TODO: Get from wallet context
           const isReceived = to.toLowerCase() === userAddress.toLowerCase();
           const isSent = from.toLowerCase() === userAddress.toLowerCase();
 
-<<<<<<< HEAD
-=======
           const formattedValue = formatValue(value, decimals);
->>>>>>> c2272a71
           const textColor = isReceived
             ? 'text-green-700'
             : isSent
@@ -356,7 +212,7 @@
             <div className="text-right">
               <div className={`font-semibold ${textColor}`}>
                 {prefix}
-                {value.toFixed(6)}
+                {formattedValue}
               </div>
               <div className="text-xs text-gray-500">{symbol}</div>
             </div>
@@ -386,39 +242,29 @@
         header: 'Chain',
         size: 100,
         cell: ({ row }) => {
-          const { chainId } = row.original;
-          return <ChainIcon chainIds={[chainId]} />;
+          return <ChainIcon chainIds={[row.original.chainId]} />;
         },
       },
       {
         accessorKey: 'timestamp',
         header: 'Date',
-        size: 120,
-        cell: ({ row }) => {
-<<<<<<< HEAD
-          return (
-            <div className="text-sm text-gray-500">{formatTimestamp(row.original.timestamp)}</div>
-=======
+        size: 140,
+        cell: ({ row }) => {
           const { timestamp } = row.original;
           return (
             <div className="flex items-center gap-1 text-sm text-gray-600">
               <Clock className="h-3 w-3" />
               {formatTimestamp(timestamp)}
             </div>
->>>>>>> c2272a71
           );
         },
       },
       {
         id: 'actions',
-        header: 'Actions',
-        size: 100,
+        header: '',
+        size: 80,
         cell: ({ row }) => {
           const { hash } = row.original;
-<<<<<<< HEAD
-
-=======
->>>>>>> c2272a71
           return (
             <DropdownMenu>
               <DropdownMenuTrigger asChild>
@@ -446,50 +292,32 @@
     [copyToClipboard, copied, handlePeekTransactionMultichain]
   );
 
-  if (walletData.transactionsLoading) {
-    return (
-      <div className="flex items-center justify-center h-32">
-        <div className="flex items-center gap-2 text-gray-500">
-          <Clock className="h-4 w-4 animate-spin" />
-          <span>Loading transactions...</span>
-        </div>
-      </div>
-    );
-  }
-
-  if (walletData.transactionsError) {
-    return (
-      <div className="flex items-center justify-center h-32">
-        <div className="text-red-500 text-center">
-          <p>Failed to load transactions</p>
-          <p className="text-sm text-gray-500 mt-1">Please try refreshing the page</p>
-        </div>
-      </div>
-    );
-  }
-
-  if (allTableData.length === 0) {
-    return (
-      <div className="flex items-center justify-center h-32">
-        <div className="text-gray-500 text-center">
-          <p>No transactions found</p>
-          <p className="text-sm mt-1">This user hasn't made any transactions yet</p>
-        </div>
-      </div>
-    );
-  }
+  const filteredData = useMemo(() => {
+    const startIndex = 0;
+    const endIndex = (currentPage + 1) * PAGE_SIZE;
+    return allTableData.slice(startIndex, endIndex);
+  }, [allTableData, currentPage, PAGE_SIZE]);
+
+  const hasMore = useMemo(() => {
+    return (currentPage + 1) * PAGE_SIZE < allTableData.length;
+  }, [allTableData, currentPage, PAGE_SIZE]);
+
+  const handleLoadMore = useCallback(({ page }: { page: number; pageSize: number }) => {
+    setCurrentPage(page);
+  }, []);
 
   return (
     <div className="space-y-4">
       <div className="border border-gray-200 rounded-lg overflow-hidden h-[400px]">
         <DynamicTable
-          data={paginatedData}
+          data={filteredData}
           columns={columns}
+          enableSorting={true}
+          enableColumnResizing={true}
+          enableColumnReordering={true}
+          enableFooter={false}
           currentPage={currentPage}
           pageSize={PAGE_SIZE}
-<<<<<<< HEAD
-          totalItems={allTableData.length}
-=======
           getFooterValue={key => {
             switch (key) {
               case 'operationType':
@@ -511,13 +339,8 @@
           className="h-[400px]"
           tableLabel="Transaction History"
           searchPlaceholder="Search transactions..."
->>>>>>> c2272a71
           onLoadMore={handleLoadMore}
           hasMore={hasMore}
-          loadingMore={loadingMore}
-          isLoading={walletData.transactionsLoading}
-          emptyMessage="No transactions found"
-          emptyDescription="This user hasn't made any transactions yet"
         />
       </div>
     </div>
